--- conflicted
+++ resolved
@@ -49,15 +49,6 @@
     theme_module(conn, Table).theme_panel(conn, schema)
   end
 
-<<<<<<< HEAD
-  def do_panel(_conn, [], _table_opts), do: ""
-  def do_panel(conn, [{:table_for, %{resources: resources, columns: columns, opts: opts}} | tail], table_opts) do
-    markup do
-      table(Dict.merge(table_opts, opts)) do
-        table_head(columns)
-        tbody do
-          model_name = get_resource_model resources
-=======
   def do_panel(conn, columns \\ [], table_opts \\ [], output \\ [])
   def do_panel(_conn, [], _table_opts, output), do: Enum.join(Enum.reverse(output))
   def do_panel(conn, [{:table_for, %{resources: resources, columns: columns, opts: opts}} | tail], table_opts, output) do
@@ -65,44 +56,25 @@
       table_head(columns)
       tbody do
         model_name = get_resource_model resources
->>>>>>> 344361cc
 
-          Enum.with_index(resources)
-          |> Enum.map(fn({resource, inx}) ->
-            odd_even = if Integer.is_even(inx), do: "even", else: "odd"
-            tr_id = if Map.has_key?(resource, :id), do: resource.id, else: inx
-            tr(".#{odd_even}##{model_name}_#{tr_id}") do
-              for field <- columns do
-                case field do
-                  {f_name, fun} when is_function(fun) ->
-                    td ".td-#{parameterize f_name} #{fun.(resource)}"
-                  {f_name, opts} ->
-                    build_field(resource, conn, {f_name, Enum.into(opts, %{})}, fn(contents, f_name) ->
-                      td ".td-#{parameterize f_name} #{contents}"
-                    end)
-                end
+        Enum.with_index(resources)
+        |> Enum.map(fn({resource, inx}) ->
+          odd_even = if Integer.is_even(inx), do: "even", else: "odd"
+          tr_id = if Map.has_key?(resource, :id), do: resource.id, else: inx
+          tr(".#{odd_even}##{model_name}_#{tr_id}") do
+            for field <- columns do
+              case field do
+                {f_name, fun} when is_function(fun) ->
+                  td ".td-#{parameterize f_name} #{fun.(resource)}"
+                {f_name, opts} ->
+                  build_field(resource, conn, {f_name, Enum.into(opts, %{})}, fn(contents, f_name) ->
+                    td ".td-#{parameterize f_name} #{contents}"
+                  end)
               end
             end
-          end)
-        end
+          end
+        end)
       end
-<<<<<<< HEAD
-      do_panel(conn, tail, table_opts)
-    end
-  end
-  def do_panel(conn, [{:contents, %{contents: content}} | tail], table_opts) do
-    markup do
-      div do
-        case content do
-          {:safe, _} -> Phoenix.HTML.safe_to_string(content)
-          content -> content
-        end
-        |> String.replace("\n", "")
-        |> Xain.raw
-      end
-      do_panel(conn, tail, table_opts)
-    end
-=======
     end | output]
     do_panel(conn, tail, table_opts, output)
   end
@@ -116,7 +88,6 @@
       |> Xain.raw
     end | output]
     do_panel(conn, tail, table_opts, output)
->>>>>>> 344361cc
   end
   # skip unknown blocks
   def do_panel(conn, [_head|tail], table_opts, output) do
