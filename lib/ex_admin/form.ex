--- conflicted
+++ resolved
@@ -438,10 +438,7 @@
   # Functions
 
   defp build_item(resource, defn, name) do
-<<<<<<< HEAD
-    Logger.warn "build_item 10...."
-=======
->>>>>>> d688308a
+     #Logger.warn "build_item 10...."
     case translate_field defn, name do
       field when field == name ->
         %{type: :input, resource: resource, name: name, opts: %{}}
@@ -456,33 +453,7 @@
     end
   end
 
-<<<<<<< HEAD
   def setup_resource(resource, params, model_name) do
-=======
-  @doc false
-  def build_form(conn, resource, items, params, script_block) do
-    mode = if params[:id], do: :edit, else: :new
-    markup do
-      model_name = model_name resource
-      action = get_action(conn, resource, mode)
-      # scripts = ""
-      Xain.form "accept-charset": "UTF-8", action: "#{action}", class: "formtastic #{model_name}",
-          id: "new_#{model_name}", method: :post, enctype: "multipart/form-data", novalidate: :novalidate  do
-
-        resource = setup_resource(resource, params, model_name)
-
-        build_hidden_block(conn, mode)
-        scripts = build_main_block(conn, resource, model_name, items)
-        |> build_scripts
-        build_actions_block(conn, model_name, mode)
-      end
-      put_script_block(scripts)
-      put_script_block(script_block)
-    end
-  end
-
-  defp setup_resource(resource, params, model_name) do
->>>>>>> d688308a
     model_name = String.to_atom(model_name)
     case params[model_name] do
       nil -> resource
@@ -516,11 +487,7 @@
   end
   def build_script(_other), do: ""
 
-<<<<<<< HEAD
   def get_action(conn, resource, mode) do
-=======
-  defp get_action(conn, resource, mode) do
->>>>>>> d688308a
     case mode do
       :new ->
         get_route_path(conn, :create)
@@ -590,10 +557,7 @@
 
     display_style = check_display(opts)
     |> check_params(resource, params, model_name, field_name, ajax)
-<<<<<<< HEAD
-Logger.warn "wrap item 1. ... display_style: #{inspect display_style}"
-=======
->>>>>>> d688308a
+    # Logger.warn "wrap item 1. ... display_style: #{inspect display_style}"
 
     {label, hidden}  = case label do
       {:hidden, l} -> {l, @hidden_style}
@@ -614,7 +578,7 @@
 
 
   defp build_select_binary_tuple_list(collection, item, field_name, resource, model_name, ext_name) do
-    select("##{ext_name}_id", name: "#{model_name}[#{field_name}]") do
+    select("##{ext_name}_id.form-control", name: "#{model_name}[#{field_name}]") do
       handle_prompt(field_name, item)
       for item <- collection do
         {value, name} = case item do
@@ -710,16 +674,20 @@
   end
 
   def build_item(_conn, %{type: :content, content: content}, _resource, _model_name, _errors) when is_binary(content) do
+Logger.warn "10. ..."
     text content
   end
   def build_item(_conn, %{type: :content, content: content}, _resource, _model_name, _errors) do
+Logger.warn "11. ..."
     text elem(content, 1)
   end
 
   def build_item(conn, %{type: :input, resource: _resource, name: field_name, opts: opts},
        resource, model_name, errors) do
 Logger.warn "4. ..."
+    Logger.warn "errors: #{inspect errors}"
     errors = get_errors(errors, field_name)
+    Logger.warn "errors: #{inspect errors}"
     label = get_label(field_name, opts)
     wrap_item(resource, field_name, model_name, label, errors, opts, conn.params, fn(ext_name) ->
       resource.__struct__.__schema__(:type, field_name)
@@ -731,84 +699,78 @@
       opts: %{fun: fun}}, resource, model_name, errors) do
     field_field_name = "#{field_name}_attributes"
     human_label = "#{humanize(field_name) |> Inflex.singularize}"
+    new_record_name_var = new_record_name field_name
 Logger.warn "3. ..."
     div ".has_many.#{field_name}" do
-      new_record_name_var = new_record_name field_name
-      h3 human_label
-      li ".input" do
+      # h3 human_label
+      {_, html} = theme_module(conn, Form).build_inputs_has_many field_name, human_label, fn ->
+      # li ".input" do
         get_resource_field2(resource, field_name)
         |> Enum.with_index
         |> Enum.each(fn({res, inx}) ->
           fields = fun.(res) |> Enum.reverse
           ext_name = "#{model_name}_#{field_field_name}_#{inx}"
 
-          new_inx = build_has_many_fieldset(conn, res, fields, inx, ext_name, field_field_name, model_name, errors)
+          new_inx = build_has_many_fieldset(conn, res, fields, inx, ext_name, field_name, field_field_name, model_name, errors)
           res_id = ExAdmin.Schema.get_id(res)
 
           Xain.input [id: "#{ext_name}_id",
             name: "#{model_name}[#{field_field_name}][#{new_inx}][id]",
             value: "#{res_id}", type: :hidden]
         end)
-        {_, html} = markup :nested do
+        markup :nested do
           ext_name = "#{model_name}_#{field_field_name}_#{new_record_name_var}"
           fields = fun.(ExAdmin.Repo.get_assoc_model(resource, field_name)) |> Enum.reverse
-          build_has_many_fieldset(conn, nil, fields, new_record_name_var, ext_name, field_field_name, model_name, errors)
-        end
-      end
-      {_, onclick} = Phoenix.HTML.html_escape  ~s|$(this).siblings("li.input").append("#{html}".replace(/#{new_record_name_var}/g,| <>
-          ~s|new Date().getTime())); return false;|
-      a ".button Add New #{human_label}", href: "#", onclick: onclick
+          build_has_many_fieldset(conn, nil, fields, new_record_name_var, ext_name, field_name, field_field_name, model_name, errors)
+        end
+      end
+      {_, onclick} = Phoenix.HTML.html_escape  theme_module(conn, Form).has_many_insert_item(html, new_record_name_var)
+      # Logger.warn "onclick: #{onclick}"
+      theme_module(conn, Form).theme_button ".btn-primary Add New #{human_label}", href: "#", onclick: onclick
+      # a ".button Add New #{human_label}", href: "#", onclick: onclick
     end
   end
 
   @doc """
   Handle building an inputs :name, as: ...
   """
-  def build_item(conn, %{type: :inputs, name: name, opts: %{collection: collection}},
+  def build_item(conn, %{type: :inputs, name: name, opts: %{collection: collection} = opts},
       resource, model_name, errors) when is_atom(name) do
 
-Logger.warn "2 ............. builditem"
+Logger.warn "2. ............. builditem"
     if is_function(collection) do
       collection = collection.(conn, resource)
     end
     errors = get_errors(errors, name)
     name_ids = "#{Atom.to_string(name) |> Inflex.singularize}_ids"
     assoc_ids = Enum.map(get_resource_field2(resource, name), &(Schema.get_id(&1)))
-    fieldset(".inputs") do
-      ol do
-        li ".select.input.optional##{model_name}_#{name}_input" do
-          name_str = "#{model_name}[#{name_ids}][]"
-          Xain.input name: name_str, type: "hidden", value: ""
-          label ".label #{humanize name}", for: "#{model_name}_#{name_ids}"
-          select id: "#{model_name}_#{name_ids}", multiple: "multiple", name: name_str do
-            for opt <- collection do
-              opt_id = Schema.get_id(opt)
-              selected = if opt_id in assoc_ids, do: [selected: "selected"], else: []
-              option "#{opt.name}", [value: "#{opt_id}"] ++ selected
-            end
+    name_str = "#{model_name}[#{name_ids}][]"
+    theme_module(conn, Form).build_inputs_collection model_name, name, name_ids, fn ->
+      # wrap_item(resource, name, model_name, label, errors, opts, conn.params, fn(ext_name) ->
+        Xain.input name: name_str, type: "hidden", value: ""
+        # label ".label #{humanize name}", for: "#{model_name}_#{name_ids}"
+        select id: "#{model_name}_#{name_ids}", class: "form-control", multiple: "multiple", name: name_str do
+          for opt <- collection do
+            opt_id = Schema.get_id(opt)
+            selected = if opt_id in assoc_ids, do: [selected: "selected"], else: []
+            option "#{opt.name}", [value: "#{opt_id}"] ++ selected
           end
-          build_errors(errors)
-        end
-      end
+        end
+        build_errors(errors)
+      # end)
     end
   end
 
   @doc false
-  def build_item(conn, %{type: :inputs} = item, resource, model_name, errors) do
+  def build_item(conn, %{type: :inputs, name: field_name} = item, resource, model_name, errors) do
+Logger.warn "12. ... name: #{item[:name]}, otps: #{inspect item[:opts]}"
     opts = Map.get(item, :opts, [])
-<<<<<<< HEAD
-    theme_module(conn, Form).theme_build_inputs item, opts, fn ->
-      for inpt <- item[:inputs] do
-        build_item(conn, inpt, resource, model_name, errors)
-=======
-
-    fieldset(".inputs", opts) do
-      build_fieldset_legend(item[:name])
-      ol do
-        ret = for inpt <- item[:inputs] do
+    # label = get_label(field_name, opts)
+    theme_module(conn, Form).form_box item, opts, fn ->
+      theme_module(conn, Form).theme_build_inputs item, opts, fn ->
+        for inpt <- item[:inputs] do
           build_item(conn, inpt, resource, model_name, errors)
         end
->>>>>>> d688308a
       end
     end
   end
@@ -1053,77 +1015,9 @@
     do: "#{name}[#{field}]"
 
   @doc false
-  def build_has_many_fieldset(conn, res, fields, orig_inx, ext_name, field_field_name, model_name, errors) do
-    inx = cond do
-      is_nil(res) -> orig_inx
-      Schema.get_id(res) ->  orig_inx
-      true -> timestamp   # case when we have errors. need to remap the inx
-    end
-
-    fieldset ".inputs.has_many_fields" do
-      ol do
-        # build the destroy field
-        base_name = "#{model_name}[#{field_field_name}][#{inx}]"
-        base_id = "#{ext_name}__destroy"
-        li [id: "#{base_id}_input", class: "boolean input optional"] do
-          name = "#{base_name}[_destroy]"
-          Xain.input type: :hidden, value: "0", name: name
-          label for: base_id do
-            Xain.input type: :checkbox, id: "#{base_id}", name: name, value: "1"
-            text "Remove"
-          end
-        end
-
-        for field <- fields do
-          f_name = field[:name]
-          name = "#{base_name}[#{f_name}]"
-          errors = get_errors(errors, "#{model_name}[#{field_field_name}][#{orig_inx}][#{f_name}]")
-          error = if errors in [nil, [], false], do: "", else: ".error"
-          case field[:opts] do
-            %{collection: collection} ->
-<<<<<<< HEAD
-              is_function(collection) do
-=======
-              if is_function(collection) do
->>>>>>> d688308a
-                collection = collection.(conn, res)
-              end
-              li ".select.input.required#{error}", [id: "#{ext_name}_label_input"] do
-                label ".label #{humanize f_name}", for: "#{ext_name}_#{f_name}" do
-                  abbr "*", title: "required"
-                end
-                select "##{ext_name}_#{f_name}", [name: name ] do
-                  for opt <- collection do
-                    if not is_nil(res) and (Map.get(res, f_name) == opt) do
-                      option "#{opt}", [value: escape_value(opt), selected: :selected]
-                    else
-                      option "#{opt}", [value: escape_value(opt)]
-                    end
-                  end
-                end
-                build_errors(errors)
-              end
-            _ ->
-              li ".string.input.required.stringish#{error}", id: "#{ext_name}_#{f_name}_input"  do
-                label ".label #{humanize f_name}", for: "#{ext_name}_#{f_name}" do
-                  abbr "*", title: "required"
-                end
-                val = if res, do: [value: Map.get(res, f_name, "") |> escape_value], else: []
-                Xain.input([type: :text, maxlength: "255", id: "#{ext_name}_#{f_name}",
-                  name: name] ++ val)
-                build_errors(errors)
-              end
-          end
-        end
-        unless res do
-          li do
-            a ".button Delete", href: "#",
-              onclick: ~S|$(this).closest(\".has_many_fields\").remove(); return false;|
-          end
-        end
-      end
-    end
-    inx
+  def build_has_many_fieldset(conn, res, fields, orig_inx, ext_name, field_name, field_field_name, model_name, errors) do
+    theme_module(conn, Form).theme_build_has_many_fieldset(conn, res, fields,
+        orig_inx, ext_name, field_name, field_field_name, model_name, errors)
   end
 
   @doc false
