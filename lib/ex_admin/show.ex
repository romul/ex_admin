defmodule ExAdmin.Show do
  @moduledoc """
  Override the default show page for an ExAdmin resource.

  By default, ExAdmin renders the show page without any additional
  configuration. It renders each column in the model, except the id,
  inserted_at, and updated_at columns in an attributes table.

  To customize the show page, use the `show` macro.

  ## Examples

      register_resource Survey.Seating do
        show seating do
          attributes_table do
            row :id
            row :name
            row :image, [image: true, height: 100], &(ExAdminDemo.Image.url({&1.image, &1}, :thumb))
          end
          panel "Answers" do
            table_for(seating.answers) do
              column "Question", fn(answer) ->
                "#\{answer.question.name}"
              end
              column "Answer", fn(answer) ->
                "#\{answer.choice.name}"
              end
            end
          end
        end

  """
  import ExAdmin.DslUtils
  import ExAdmin.Helpers
  import ExAdmin.Repo, only: [repo: 0]

  import Kernel, except: [div: 2]
  use Xain

  defmacro __using__(_) do
    quote do
      import unquote(__MODULE__)
    end
  end

  @doc """
  Customize the show page.
  """
  defmacro show(resource, [do: contents]) do
    quote location: :keep do
      def show_view(var!(conn), unquote(resource) = var!(resource)) do
        import ExAdmin.Utils
        import ExAdmin.ViewHelpers
<<<<<<< HEAD
        _ = var!(resource)
        #var!(query_options) = []
        markup safe: true do
=======

        markup do
>>>>>>> 344361cc
          unquote(contents)
        end
      end
    end
  end

  @doc """
  Display a table of the model's attributes.

  When called with a block, the rows specified in the block will be
  displayed.

  When called without a block, the default attributes table will be
  displayed.
  """
  defmacro attributes_table(name \\ nil, do: block) do
    quote location: :keep do
      var!(rows, ExAdmin.Show) = []
      unquote(block)
      rows = var!(rows, ExAdmin.Show) |> Enum.reverse
      schema = %{name: unquote(name), rows: rows}
      ExAdmin.Table.attributes_table var!(conn), var!(resource), schema
    end
  end


  defmacro attributes_table do
    quote location: :keep do
      ExAdmin.Show.default_attributes_table(var!(conn), var!(resource))
    end
  end

  @doc """
  Display a table of a specific model's attributes.

  When called with a block, the rows specified in the block will be
  displayed.

  When called without a block, the default attributes table will be
  displayed.
  """
  defmacro attributes_table_for(resource, do: block) do
    quote location: :keep do
      var!(rows, ExAdmin.Show) = []
      unquote(block)
      rows = var!(rows, ExAdmin.Show) |> Enum.reverse
      resource = unquote(resource)
      schema = %{rows: rows}
      ExAdmin.Table.attributes_table_for var!(conn), resource, schema
    end
  end

  @doc """
  Adds a new panel to the show page.

  The block given must include one of two commands:

  * `table_for` - Displays a table for a `:has_many` association.

  * `contents` - Add HTML to a panel
  """
  defmacro panel(name \\ "", do: block) do
    quote do
      var!(elements, ExAdmin.Show) = []
      unquote(block)
      ExAdmin.Table.panel(
        var!(conn),
        [ {:name, unquote(name)} | var!(elements, ExAdmin.Show) ]
      )
    end
  end

  @doc """
  Add a table for a `:has_many` association.

  ## Examples

      show account do
        attributes_table do
          row :username
          row :email
          row :contact
        end
        panel "Inventory" do
          table_for account.inventory do
            column "Asset", &__MODULE__.inventory_name/1
            column "PO", &(&1.sales_order.po)
            column :quantity
          end
        end
      end

  """
  defmacro table_for(resources, opts, do: block) do
    block = if Keyword.has_key?(opts, :sortable) do
      ensure_sort_handle_column(block)
    else
      block
    end

    quote do
      opts = unquote(opts) |> ExAdmin.Show.prepare_sortable_opts

      var!(columns, ExAdmin.Show) = []
      unquote(block)
      columns = var!(columns, ExAdmin.Show) |> Enum.reverse

      var!(elements, ExAdmin.Show) = var!(elements, ExAdmin.Show) ++ [{
        :table_for,
        %{resources: unquote(resources), columns: columns, opts: opts}
      }]
    end
  end
  defmacro table_for(resources, do: block) do
    quote do
      table_for unquote(resources), [], do: unquote(block)
    end
  end

  defp ensure_sort_handle_column({:__block__, trace, cols} = block) do
    has_sort_handle_column = Enum.any?(cols, fn({ctype, _, _}) -> ctype == :sort_handle_column end)
    if has_sort_handle_column do
      block
    else
      {:__block__, trace, [{:sort_handle_column, [], nil} | cols]}
    end
  end

  def prepare_sortable_opts(opts) do
    case opts[:sortable] do
      [resource: resource, assoc_name: assoc_name] ->
        path = ExAdmin.Utils.admin_association_path(resource, assoc_name, :update_positions)
        [
          class: "table sortable",
          "data-sortable-link": path
        ] |> Keyword.merge(Keyword.drop(opts, [:sortable]))

      _ ->
        opts
    end
  end


  defmacro sortable_table_for(resource, assoc_name, do: block) do
    quote do
      resource = unquote(resource)
      assoc_name = unquote(assoc_name)
      resources = Map.get(resource, assoc_name)
      table_for resources, [sortable: [resource: resource, assoc_name: assoc_name]], do: unquote(block)
    end
  end

  @doc """
  Add a markup block to a form.

  Allows the use of the Xain markup to be used in a panel.

  ## Examples

      show user do
        attributes_table

        panel "Testing" do
          markup_contents do
            div ".my-class" do
              test "Tesing"
            end
          end
        end
  """
  defmacro markup_contents(do: block) do
    quote do
      content = markup :nested do
        unquote(block)
      end
      var!(elements, ExAdmin.Show) = var!(elements, ExAdmin.Show) ++ [{
        :contents, %{contents: content}
      }]
    end
  end

  @doc """
  Add a select box to add N:M associations to the resource on show page.

  *Note:* If you have custom keys in intersection table, please use association_filler/2 to specify them explicit.

  ## Examples

      show post do
        attributes_table

        panel "Tags" do
          table_for(post.post_tags) do
            column :tag
          end
          markup_contents do
            association_filler post, :tags, autocomplete: true
          end
        end
      end
  """
  defmacro association_filler(resource, assoc_name, opts) do
    quote bind_quoted: [resource: resource, assoc_name: assoc_name, opts: opts] do
      opts = ExAdmin.Schema.get_intersection_keys(resource, assoc_name)
      |> Keyword.merge([assoc_name: to_string(assoc_name)])
      |> Keyword.merge(opts)

      association_filler(resource, opts)
    end
  end

  @doc """
  Add a select box to add N:M associations to the resource on show page.

  ## Options

  * `resource_key` - foreign key in the intersection table for resource model
  * `assoc_name` - name of association
  * `assoc_key` - foreign key in the intersection table for association model
  * `assoc_model` - association Ecto model
  * `autocomplete` - preload all possible associations if `false` and use autocomplete if `true`

  ## Examples

      show post do
        attributes_table

        panel "Tags" do
          table_for(post.post_tags) do
            column :tag
          end
          markup_contents do
            association_filler(post, resource_key: "post_id", assoc_name: "tags",
              assoc_key: "tag_id", autocomplete: false)
          end
        end
      end
  """
  defmacro association_filler(resource, opts) do
    quote bind_quoted: [resource: resource, opts: opts] do
      required_opts = [:resource_key, :assoc_name, :assoc_key]
      unless MapSet.subset?(MapSet.new(required_opts), MapSet.new(Keyword.keys(opts))) do
        raise ArgumentError.exception("""
          `association_filler` macro requires following options:
          #{inspect(required_opts)}
          For example:
          association_filler(category, resource_key: "category_id", assoc_name: "properties",
            assoc_key: "property_id", autocomplete: false)
        """)
      end

      hr
      h4(opts[:label] || "Enter new #{opts[:assoc_name]}")
      ExAdmin.Show.build_association_filler_form(resource, opts[:autocomplete], opts)
    end
  end

  def build_association_filler_form(resource, true = _autocomplete, opts) do
    path = ExAdmin.Utils.admin_association_path(resource, opts[:assoc_name], :add)
    markup do
      Xain.form class: "association_filler_form", name: "select_#{opts[:assoc_name]}", method: "post", action: path do
        Xain.input name: "_csrf_token", value: Plug.CSRFProtection.get_csrf_token, type: "hidden"
        Xain.input name: "resource_key", value: opts[:resource_key], type: "hidden"
        Xain.input name: "assoc_key", value: opts[:assoc_key], type: "hidden"

        Xain.select class: "association_filler", multiple: "multiple", name: "selected_ids[]" do
          option ""
        end
        Xain.input value: "Save", type: "submit", class: "btn btn-primary", style: "margin-left: 1em;"
      end

      associations_path = ExAdmin.Utils.admin_association_path(resource, opts[:assoc_name])
      script type: "text/javascript" do
        text """
        $(document).ready(function() {
          ExAdmin.association_filler_opts.ajax.url = "#{associations_path}";
          $(".association_filler").select2(ExAdmin.association_filler_opts);
        });
        """
      end
    end
  end

  def build_association_filler_form(resource, _autocomplete, opts) do
    assoc_name = String.to_existing_atom(opts[:assoc_name])
    assoc_defn = ExAdmin.get_registered_by_association(resource, assoc_name)
    path = ExAdmin.Utils.admin_association_path(resource, opts[:assoc_name], :add)

    Xain.form class: "association_filler_form", name: "select_#{opts[:assoc_name]}", method: "post", action: path do
      Xain.input name: "_csrf_token", value: Plug.CSRFProtection.get_csrf_token, type: "hidden"
      Xain.input name: "resource_key", value: opts[:resource_key], type: "hidden"
      Xain.input name: "assoc_key", value: opts[:assoc_key], type: "hidden"

      Xain.select class: "select2", multiple: "multiple", name: "selected_ids[]" do
        ExAdmin.Model.potential_associations_query(resource, assoc_defn.__struct__, assoc_name)
        |> repo.all
        |> Enum.each(fn(opt) ->
          option ExAdmin.Helpers.display_name(opt), value: ExAdmin.Schema.get_id(opt)
        end)
      end
      Xain.input value: "Save", type: "submit", class: "btn btn-primary", style: "margin-left: 1em;"
    end
  end


  @doc false
  def default_show_view(conn, resource) do
    markup safe: true do
      default_attributes_table conn, resource
    end
  end

  @doc false
  def default_attributes_table(conn, resource) do
    case conn.assigns.defn do
      nil ->
        throw :invalid_route
      %{__struct__: _} = defn ->
        columns = defn.resource_model.__schema__(:fields)
        |> Enum.filter(&(not &1 in [:id, :inserted_at, :updated_at]))
        |> Enum.map(&({translate_field(defn, &1), %{}}))
        |> Enum.filter(&(not is_nil(&1)))
        ExAdmin.Table.attributes_table conn, resource, %{rows: columns}
    end
  end
end<|MERGE_RESOLUTION|>--- conflicted
+++ resolved
@@ -51,14 +51,8 @@
       def show_view(var!(conn), unquote(resource) = var!(resource)) do
         import ExAdmin.Utils
         import ExAdmin.ViewHelpers
-<<<<<<< HEAD
-        _ = var!(resource)
-        #var!(query_options) = []
+
         markup safe: true do
-=======
-
-        markup do
->>>>>>> 344361cc
           unquote(contents)
         end
       end
