--- conflicted
+++ resolved
@@ -40,35 +40,19 @@
       fn({coll, fun, field}, {acc, fields}) ->
         {Changeset.update(acc, dependents: {nil, fun}), fields ++ [{field, coll}]}
       end
-<<<<<<< HEAD
-   
+
     data = Enum.reduce fields, new_changeset.changeset.data, fn({k, v}, acc) ->
       struct(acc, [{String.to_atom(k), v}])
     end
-  
+
     struct(new_changeset, changeset: struct(new_changeset.changeset, data: data))
-  end
-
-  defp set_dependents(changeset, list) do
-    fields = Helpers.group_by(list, fn({key, _val}) -> key end) 
-    |> Enum.map(fn({k,v}) -> 
-      res = for %{data: data, changes: changes} <- Dict.values(v) do
-        struct(data, Map.to_list(changes))
-=======
-
-    model = Enum.reduce fields, new_changeset.changeset.model, fn({k, v}, acc) ->
-      struct(acc, [{String.to_atom(k), v}])
-    end
-
-    struct(new_changeset, changeset: struct(new_changeset.changeset, model: model))
   end
 
   defp set_dependents(changeset, list) do
     fields = Helpers.group_by(list, fn({key, _val}) -> key end)
     |> Enum.map(fn({k,v}) ->
-      res = for %{model: model, changes: changes} <- Dict.values(v) do
-        struct(model, Map.to_list(changes))
->>>>>>> d688308a
+      res = for %{data: data, changes: changes} <- Dict.values(v) do
+        struct(data, Map.to_list(changes))
       end
       {String.to_atom(k), res}
     end)
