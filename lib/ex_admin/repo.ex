--- conflicted
+++ resolved
@@ -59,17 +59,12 @@
       {String.to_atom(k), res}
     end)
 
-<<<<<<< HEAD
     struct(changeset, data: struct(changeset.data, fields))
-=======
-    Logger.warn "fields: #{inspect fields}"
-    struct(changeset, model: struct(changeset.model, fields))
->>>>>>> f1e2b65a
   end
 
   def update(%Changeset{} = changeset) do
     {:ok, resource} = repo.update changeset.changeset
-Logger.warn "dependents: #{inspect changeset.dependents}"
+
     for {cs, fun} <- changeset.dependents do
       if cs do
         dependent = if Map.get(cs.params, "id") do
@@ -136,7 +131,6 @@
   def get_collections(params) do
     Enum.reduce params, [], fn({key, val}, acc) ->
       key_str = Atom.to_string key
-      Logger.warn "val: #{inspect val}"
       cond do
         is_list(val) and String.ends_with?(key_str, "ids") ->
           val = Enum.filter(val, &(&1 != ""))
@@ -157,7 +151,7 @@
   end
 
   def do_collection(resource, {assoc, ids}) do
-    Logger.warn "... assoc: #{inspect assoc}, ids: #{inspect ids}"
+    # Logger.warn "... assoc: #{inspect assoc}, ids: #{inspect ids}"
     {assoc_model, join_model} = get_assoc_model resource, assoc
     assoc_instance = assoc_model.__struct__
     selected_collection = for id <- ids, do: struct(assoc_instance, id: id)
@@ -169,7 +163,7 @@
 
       # removes
       for id <- Utils.not_in(existing_ids, ids) do
-        Logger.warn "remove id: #{id}"
+        # Logger.warn "remove id: #{id}"
         new_model = struct(assoc_instance, id: id)
         repo.delete_all get_join_model_instance(resource, assoc, join_model, new_model)
       end
