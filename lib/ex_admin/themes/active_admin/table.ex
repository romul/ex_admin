defmodule ExAdmin.Theme.ActiveAdmin.Table do
  @moduledoc false
  import ExAdmin.Table
  use Xain

  @table_opts [border: "0", cellspacing: "0", cellpadding: "0"]

  def theme_panel(conn, schema) do
    div(".panel") do
<<<<<<< HEAD
      h3(Keyword.get schema, :name, "")
=======
      h3(schema[:name] || "")
>>>>>>> a0ea39c8
      div(".panel_contents") do
        do_panel(conn, schema, @table_opts)
      end
    end
  end

  def theme_attributes_table(conn, resource, schema, resource_model) do
    div(".panel") do
      h3(schema[:name] || "#{String.capitalize resource_model} Details")
      do_attributes_table_for(conn, resource, resource_model, schema, @table_opts)
    end
  end

  def theme_attributes_table_for(conn, resource, schema, resource_model) do
    do_attributes_table_for(conn, resource, resource_model, schema, @table_opts)
  end
end<|MERGE_RESOLUTION|>--- conflicted
+++ resolved
@@ -7,11 +7,7 @@
 
   def theme_panel(conn, schema) do
     div(".panel") do
-<<<<<<< HEAD
-      h3(Keyword.get schema, :name, "")
-=======
       h3(schema[:name] || "")
->>>>>>> a0ea39c8
       div(".panel_contents") do
         do_panel(conn, schema, @table_opts)
       end
