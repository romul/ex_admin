--- conflicted
+++ resolved
@@ -43,7 +43,6 @@
   end
 
   @doc false
-<<<<<<< HEAD
   def theme_wrap_item(_type, ext_name, label, hidden, ajax, _error, contents, as, _required) when as in [:check_boxes, :radio] do
     Adminlog.debug "theme_wrap_item 1 #{ext_name}"
     div ".form-group##{ext_name}_input", hidden do
@@ -51,15 +50,6 @@
         humanize(label)
       end
       div ".col-sm-10" do
-=======
-  # def theme_wrap_item(type, ext_name, label, hidden, ajax, error, contents, _as, required \\ false)
-  def theme_wrap_item(_type, ext_name, label, hidden, ajax, _error, contents, as, _required) when as in [:check_boxes, :radio] do
-    div ".form-group", hidden do
-      fieldset ".choices" do
-        legend ".label" do
-          label humanize(label)
-        end
->>>>>>> 3dbf2897
         if ajax do
           if hidden == [] do
             contents.(ext_name)
