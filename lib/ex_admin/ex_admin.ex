--- conflicted
+++ resolved
@@ -155,19 +155,13 @@
   end
 
   @doc false
-<<<<<<< HEAD
-  def get_registered_by_controller_route!(name) do
+  def get_registered_by_controller_route!(name, conn \\ %Plug.Conn{}) do
     res = get_registered_by_controller_route(name)
-    if res == %{}, do: throw("Unknown Resource"), else: res
-=======
-  def get_registered_by_controller_route!(name, conn \\ %Plug.Conn{}) do
-    res = get_registered_by_controller_route(name) 
-    if res == %{} do 
+    if res == %{} do
       raise Phoenix.Router.NoRouteError, conn: conn, router: __MODULE__
     else
       res
     end
->>>>>>> a4d27a87
   end
 
   @doc false
