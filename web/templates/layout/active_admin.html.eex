<!DOCTYPE html>
<html lang="en">
  <head>
    <meta charset="utf-8">
    <meta http-equiv="X-UA-Compatible" content="IE=edge">
    <meta name="viewport" content="width=device-width, initial-scale=1">
    <meta name="description" content="">
    <meta name="author" content="">

    <title><%= site_title %></title>
    <link rel="stylesheet" media="screen" type="text/css" href="<%= static_path(@conn, "/css/active_admin.css.css") %>">

<<<<<<< HEAD
    <!-- jQuery 2.1.4 & jquery-ui 1.11.4 -->
    <script src="<%= static_path(@conn, "/js/jquery.min.js") %>"></script>
=======
    <script src="<%= admin_static_path(@conn, "/js/jquery.js") %>"></script>
    <script src="<%= admin_static_path(@conn, "/js/jquery-ui.min.js") %>"></script>
    <script src="<%= admin_static_path(@conn, "/js/jquery-ujs.js.js") %>"></script>
    <script src="<%= admin_static_path(@conn, "/js/active_admin.js") %>"></script>
    <script src="<%= admin_static_path(@conn, "/js/best_in_place.js") %>"></script>
    <script src="<%= admin_static_path(@conn, "/js/active_admin_lib.js") %>"></script>
    <script src="<%= admin_static_path(@conn, "/js/best_in_place.purr.js") %>"></script>
    <%=
      case Application.get_env(:ex_admin, :head_template) do
        {layout, template} ->
          render layout, template, conn: @conn
        _ -> ""
      end
    %>

>>>>>>> ccd3c5de
  </head>

  <% resource_label = ExAdmin.Utils.get_resource_label(@conn) |> String.downcase %>

  <body class="index admin_<%= resource_label %> active_admin logged_in admin_namespace">
      <div id="wrapper">
        <%= render ExAdmin.ActiveAdmin.LayoutView, "header.html", conn: @conn, scope_counts: assigns[:scope_counts] %>
        <%= ExAdmin.Theme.ActiveAdmin.Layout.title_bar(@conn, @resource) %>
        <%= ExAdmin.ViewHelpers.flashes(@conn) %>
        <% {sidebars?, klass} = check_for_sidebars(@conn, @filters, @defn) %>
        <div id="active_admin_content" class="<%= klass %>">
          <div id="main_content_wrapper">
            <div id="main_content">
              <%= render @view_module, @view_template, assigns %>
            </div>
          </div>
          <%= if sidebars? do %>
            <div id="sidebar">
              <%= ExAdmin.Filter.filter_view(@conn, @filters, @defn) %>
              <%= ExAdmin.Sidebar.sidebar_view(@conn, @defn, @resource) %>
            </div>
          <% end %>
        </div>
        <footer id="footer" style="font-size: 90%">
          <hr \>
          Powered by ExAdmin. Licensed by&nbsp;
          <a href="http://emetrotel.com" target="_blank">E-MetroTel</a>
          &nbsp;&copy 2013-2016.
        </footer>
      </div>
    </body>
    <script src='<%= static_path(@conn, "/js/ex_admin_common.js") %>'></script>
    <script src="<%= static_path(@conn, "/js/app.js") %>"></script>
    <script>require("web/static/js/app")</script>
    <script type="text/javascript">
      $(function() {
        $('#theme-selector').change(function(e) {
          var val = $(this).val()
          console.log('selector change', val);
          window.location.href = '/admin/select_theme/'+val;
        });
      });
    </script>
</html><|MERGE_RESOLUTION|>--- conflicted
+++ resolved
@@ -10,17 +10,8 @@
     <title><%= site_title %></title>
     <link rel="stylesheet" media="screen" type="text/css" href="<%= static_path(@conn, "/css/active_admin.css.css") %>">
 
-<<<<<<< HEAD
     <!-- jQuery 2.1.4 & jquery-ui 1.11.4 -->
     <script src="<%= static_path(@conn, "/js/jquery.min.js") %>"></script>
-=======
-    <script src="<%= admin_static_path(@conn, "/js/jquery.js") %>"></script>
-    <script src="<%= admin_static_path(@conn, "/js/jquery-ui.min.js") %>"></script>
-    <script src="<%= admin_static_path(@conn, "/js/jquery-ujs.js.js") %>"></script>
-    <script src="<%= admin_static_path(@conn, "/js/active_admin.js") %>"></script>
-    <script src="<%= admin_static_path(@conn, "/js/best_in_place.js") %>"></script>
-    <script src="<%= admin_static_path(@conn, "/js/active_admin_lib.js") %>"></script>
-    <script src="<%= admin_static_path(@conn, "/js/best_in_place.purr.js") %>"></script>
     <%=
       case Application.get_env(:ex_admin, :head_template) do
         {layout, template} ->
@@ -28,8 +19,6 @@
         _ -> ""
       end
     %>
-
->>>>>>> ccd3c5de
   </head>
 
   <% resource_label = ExAdmin.Utils.get_resource_label(@conn) |> String.downcase %>
