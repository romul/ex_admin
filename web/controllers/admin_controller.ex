--- conflicted
+++ resolved
@@ -10,13 +10,10 @@
   plug :set_theme
   plug :set_layout
 
-<<<<<<< HEAD
   def set_theme(conn, _) do
     assign(conn, :theme, ExAdmin.theme)
   end
-  
-=======
->>>>>>> 521683fd
+
   def action(%{private: %{phoenix_action: action}} = conn, _options) do
     handle_action(conn, action, conn.params["resource"])
   end
@@ -119,23 +116,13 @@
   def index(conn, params) do
     require Logger
     defn = get_registered_by_controller_route(params[:resource])
-<<<<<<< HEAD
     {contents, page, scope_counts} = case defn do
-      nil -> 
-        throw :invalid_route
-      %{type: :page} = defn -> 
+      nil ->
+        throw :invalid_route
+      %{type: :page} = defn ->
         {defn.__struct__ |> apply(:page_view, [conn]), nil, []}
-      defn -> 
-        model = defn.__struct__ 
-=======
-    {contents, page} = case defn do
-      nil ->
-        throw :invalid_route
-      %{type: :page} = defn ->
-        {defn.__struct__ |> apply(:page_view, [conn]), nil}
-      defn ->
-        model = defn.__struct__
->>>>>>> 521683fd
+      defn ->
+        model = defn.__struct__
 
         page = case conn.assigns[:page] do
           nil ->
